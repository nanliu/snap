package plugin

import (
	"errors"
	"fmt"
	"log" // TODO proper logging to file or elsewhere
	"net"
	"net/rpc"
	"os"
	"time"
)

// Collector plugin
type CollectorPlugin interface {
	Plugin
	Collect(CollectorArgs, *CollectorReply) error
	GetMetricTypes(GetMetricTypesArgs, *GetMetricTypesReply) error
}

// Arguments passed to Collect() for a Collector implementation
type CollectorArgs struct {
}

// Reply assigned by a Collector implementation using Collect()
type CollectorReply struct {
}

type GetMetricTypesArgs struct {
}

type GetMetricTypesReply struct {
	MetricTypes []*MetricType
}

// Execution method for a Collector plugin.
func StartCollector(m *PluginMeta, c CollectorPlugin, p *ConfigPolicy, path string, requestString string) error {

	// TODO - Patching in logging, needs to be replaced with proper log pathing and deterministic log file naming

	// defer lf.Close()
	// pluginLog := log.New(os.Stdout, ">>>", log.Ldate|log.Ltime)
	// pluginLog := log.New(lf, ">>>", log.Ldate|log.Ltime)
	// TODO
	//
	// pluginLog.Printf("\n")
	// pluginLog.Printf("Starting collector plugin\n")
	// if len(os.Args) < 2 {
	// log.Fatalln("Pulse plugins are not started individually.")
	// os.Exit(9)
	// }
	//
	// pluginLog.Println(os.Args[0])
	// pluginLog.Println(os.Args[1])
	sessionState, sErr := InitSessionState(path, requestString)
	if sErr != nil {
		return sErr
	}

	switch lp := sessionState.Arg.PluginLogPath; lp {
	case "", "/tmp":
		// Empty means use default tmp log (needs to be removed post-alpha)
		lf, err := os.OpenFile("/tmp/pulse_plugin.log", os.O_WRONLY|os.O_CREATE|os.O_APPEND, 0666)
		if err != nil {
			return errors.New(fmt.Sprintf("error opening log file: %v", err))
		}
		sessionState.Logger = log.New(lf, ">>>", log.Ldate|log.Ltime)
	default:
		lf, err := os.OpenFile(lp, os.O_WRONLY|os.O_CREATE|os.O_TRUNC, 0666)
		if err != nil {
			return errors.New(fmt.Sprintf("error opening log file: %v", err))
		}
		sessionState.Logger = log.New(lf, ">>>", log.Ldate|log.Ltime)
	}
	sessionState.LastPing = time.Now()

	// We register RPC even in non-daemon mode to ensure it would be successful.
	// Register the collector RPC methods from plugin implementation
	rpc.Register(c)
	// Register common plugin methods used for utility reasons
	e := rpc.Register(sessionState)
	// If the rpc registration has an error we need to halt.
	if e != nil {
		if e.Error() != "rpc: service already defined: SessionState" {
			log.Println(e.Error())
			sessionState.Logger.Println(e.Error())
			return e
		}
	}
	// Generate response
	r := Response{
		Type:  CollectorPluginType,
		State: PluginSuccess,
		Meta:  *m,
	}
	sessionState.Logger.Printf("Daemon mode: %t\n", sessionState.RunAsDaemon)
	// if not in daemon mode we don't need to setup listener
	if sessionState.RunAsDaemon {
		// Right now we only listen on TCP connections. Optionally consider a UNIX socket option.
		l, err := net.Listen("tcp", "127.0.0.1:"+sessionState.ListenPort)
		sessionState.Logger.Printf("Listening %s\n", l.Addr())
		sessionState.Logger.Printf("Session token %s\n", sessionState.Token)
		// Add the listening information to the session state
		sessionState.ListenAddress = l.Addr().String()

		// Generate a response
<<<<<<< HEAD
		resp := generateResponse(r, sessionState)
=======
		r := Response{
			Type:  CollectorPluginType,
			State: PluginSuccess,
			Meta:  *m,
		}
		resp := sessionState.generateResponse(r)
>>>>>>> 6ede4955
		sessionState.Logger.Println(string(resp))
		// Output response to stdout
		fmt.Println(string(resp))

		// Start ping listener
		// If it has not received a ping in N amount of time * T it quits.
		killChan := make(chan struct{})
		go sessionState.heartbeatWatch(killChan)

		if err != nil {
			sessionState.Logger.Println(err.Error())
			panic(err)
		}

		go func() {
			for {
				conn, err := l.Accept()
				if err != nil {
					panic(err)
				}
				go rpc.ServeConn(conn)
			}
		}()

		<-killChan // Closing of channel kills
	} else {
		sessionState.ListenAddress = ""
<<<<<<< HEAD
		resp := generateResponse(r, sessionState)
=======
		r := Response{
			Type:  CollectorPluginType,
			State: PluginSuccess,
			Meta:  *m,
		}
		resp := sessionState.generateResponse(r)
>>>>>>> 6ede4955
		fmt.Print(string(resp))
	}
	sessionState.Logger.Println("Exiting!")
	return nil
}<|MERGE_RESOLUTION|>--- conflicted
+++ resolved
@@ -55,7 +55,6 @@
 	if sErr != nil {
 		return sErr
 	}
-
 	switch lp := sessionState.Arg.PluginLogPath; lp {
 	case "", "/tmp":
 		// Empty means use default tmp log (needs to be removed post-alpha)
@@ -103,16 +102,7 @@
 		sessionState.ListenAddress = l.Addr().String()
 
 		// Generate a response
-<<<<<<< HEAD
-		resp := generateResponse(r, sessionState)
-=======
-		r := Response{
-			Type:  CollectorPluginType,
-			State: PluginSuccess,
-			Meta:  *m,
-		}
 		resp := sessionState.generateResponse(r)
->>>>>>> 6ede4955
 		sessionState.Logger.Println(string(resp))
 		// Output response to stdout
 		fmt.Println(string(resp))
@@ -140,16 +130,7 @@
 		<-killChan // Closing of channel kills
 	} else {
 		sessionState.ListenAddress = ""
-<<<<<<< HEAD
-		resp := generateResponse(r, sessionState)
-=======
-		r := Response{
-			Type:  CollectorPluginType,
-			State: PluginSuccess,
-			Meta:  *m,
-		}
 		resp := sessionState.generateResponse(r)
->>>>>>> 6ede4955
 		fmt.Print(string(resp))
 	}
 	sessionState.Logger.Println("Exiting!")
